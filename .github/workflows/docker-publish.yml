--- conflicted
+++ resolved
@@ -1,73 +1,47 @@
 name: Docker
-
-# This workflow uses actions that are not certified by GitHub.
-# They are provided by a third-party and are governed by
-# separate terms of service, privacy policy, and support
-# documentation.
 
 on:
   schedule:
     - cron: '43 */27 * * *'
   push:
-    branches: [ master, v3.8.1-mpc.1 ]
+    branches: [ master ]
     # Publish semver tags as releases.
     tags: [ 'v*.*.*' ]
   pull_request:
-<<<<<<< HEAD
-    branches: [ master ]
   workflow_dispatch:
-=======
-    branches: [ master, v3.8.1-mpc.1 ]
-  workflow_dispatch:
-    branches: [ master, v3.8.1-mpc.1 ]
->>>>>>> 2320c55d
 
 env:
-  # Use docker.io for Docker Hub if empty
   REGISTRY: ghcr.io
-  # github.repository as <account>/<repo>
   IMAGE_NAME: ${{ github.repository }}
 
 
 jobs:
   build:
-
     runs-on: ubuntu-latest
     permissions:
       contents: read
       packages: write
 
     steps:
-      - name: Checkout repository
-        uses: actions/checkout@v2
+      - name: Setup Docker buildx
+        uses: docker/setup-buildx-action@v3
 
-      # Workaround: https://github.com/docker/build-push-action/issues/461
-      - name: Setup Docker buildx
-        uses: docker/setup-buildx-action@79abd3f86f79a9d68a23c75a09a9a85889262adf
-
-      # Login against a Docker registry except on PR
-      # https://github.com/docker/login-action
       - name: Log into registry ${{ env.REGISTRY }}
         if: github.event_name != 'pull_request'
-        uses: docker/login-action@28218f9b04b4f3f62068d7b6ce6ca5b26e35336c
+        uses: docker/login-action@v2
         with:
           registry: ${{ env.REGISTRY }}
           username: ${{ github.actor }}
           password: ${{ secrets.GITHUB_TOKEN }}
-
-      # Extract metadata (tags, labels) for Docker
-      # https://github.com/docker/metadata-action
       - name: Extract Docker metadata
         id: meta
-        uses: docker/metadata-action@98669ae865ea3cffbcbaa878cf57c20bbf1c6c38
+        uses: docker/metadata-action@v4
         with:
           images: ${{ env.REGISTRY }}/${{ env.IMAGE_NAME }}
 
-      # Build and push Docker image with Buildx (don't push on PR)
-      # https://github.com/docker/build-push-action
       - name: Build and push Docker image
         id: build-and-push
-        uses: docker/build-push-action@ad44023a93711e3deb337508980b4b5e9bcdc5dc
+        uses: docker/build-push-action@v3
         with:
           context: .
           push: ${{ github.event_name != 'pull_request' }}
